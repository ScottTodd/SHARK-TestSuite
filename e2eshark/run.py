import os, time, glob, sys, zipfile
from multiprocessing import Pool
import argparse
import numpy as np
import shutil

# Put full path to your Torch MLIR ( https://github.com/llvm/torch-mlir ) build
# This can be overwritten by command line
TORCH_MLIR_BUILD = ""
# Put full path to your IREE build dir
# if you are not targeting AMD AIE, then IREE build of https://github.com/openxla/iree is fine
# Else set it to build dir of your build of https://github.com/nod-ai/iree-amd-aie
# This can be overwritten by comamand line
IREE_BUILD = ""


def getTestsList(frameworkname, test_types):
    testsList = []
    for test_type in test_types:
        globpattern = frameworkname + "/" + test_type + "/*"
        testsList += glob.glob(globpattern)
    return testsList


def changeToTestDir(run_dir):
    try:
        # If directory does not exist, make it
        os.makedirs(run_dir, exist_ok=True)
        os.chdir(run_dir)
        return 0
    except OSError as errormsg:
        print(
            "Could not make or change to test run directory",
            run_dir,
            " Error message: ",
            errormsg,
        )
        return 1


def launchCommand(args, scriptcommand, commandslog):
    if args.verbose:
        print("Launching:", scriptcommand, "[ Proc:", os.getpid(), "]")
    try:
        commandslog.write(scriptcommand)
        commandslog.write("\n")
        ret = os.system(scriptcommand)
        return ret
    except OSError as errormsg:
        print(
            "Invoking ",
            scriptcommand,
            " failed:",
            errormsg,
        )
        return 1


def concatenateFiles(inpfile1, inpfile2, outfile):
    f1 = open(inpfile1, "r")
    f2 = open(inpfile2, "r")
    ofile = open(outfile, "w")
    ofile.write(f1.read() + f2.read())
    f1.close()
    f2.close()
    ofile.close()


def logAndReturn(commandslog, timelog, resultdict, retval):
    for i in resultdict:
        listitem = [i] + resultdict[i]
        print(listitem, file=timelog)
    timelog.close()
    commandslog.close()
    return retval


def unzipONNXFile(testName, abs_directory, unzipped_file_name):
    # Look for any unzipped file and if there is not already an unzipped file
    # then first time unzip it.
    abs_unzip_file_name = abs_directory + "/" + unzipped_file_name
    abs_zip_file_name = abs_unzip_file_name + ".zip"
    # this test dir does not have a zipped test file, so nothing to do
    if not os.path.exists(abs_zip_file_name):
        return 0
    # if not already unzipped, then
    if not os.path.exists(abs_unzip_file_name):
        if not os.access(abs_directory, os.W_OK):
            print(
                "The directory",
                abs_directory,
                "is not writeable. Could not unzip",
                abs_zip_file_name,
            )
            return 1
        with zipfile.ZipFile(abs_zip_file_name, "r") as zip_ref:
            zip_ref.extractall(abs_directory)

    return 0


def getTestKind(testName):
    # extract second last name in test name and if that is "models" and
    # it may have zipped onnx files, unzip them if not already done so
    second_last_name_inpath = os.path.split(os.path.split(testName)[0])[1]
    return second_last_name_inpath


def runInference(
    curphase,
    testName,
    args,
    vmfbfilename,
    modelinputfilename,
    goldoutputfilename,
    scriptcommand,
    commandslog,
    timelog,
    resultdict,
):
    # read the gold output produced by model
    logfilename = "inference.log"
    infoutputfilename = "inference.output.npy"

    modelinput = np.load(modelinputfilename)

    # TODO : need to cast it back to bfloat16 somehow before calling IRRE run module
    # if(args.dtype == "bf16"):

    # numpy does not support bfloat16, so bfloat16 is cast to fp32 stored and
    # needs to be restored back
    # TODO: Does IREE handle bf16 as fp32 and back auomatically?

    goldoutput = np.load(goldoutputfilename)
    inputarg = ""
    # If there is no input the do not pass --input
    if modelinput.size > 0:
        inputarg = " --input=@" + modelinputfilename

    scriptcommand = (
        SHARED_IREE_BUILD
        + "/tools/iree-run-module --module="
        + vmfbfilename
        + inputarg
        + " --output=@"
        + infoutputfilename
        + " > "
        + logfilename
        + " 2>&1"
    )

    start = time.time()

    if launchCommand(args, scriptcommand, commandslog):
        print("Test", testName, "failed[" + curphase + "]")
        return logAndReturn(commandslog, timelog, resultdict, 1)
    end = time.time()
    infoutput = np.load(infoutputfilename)

    if args.verbose:
        inerencelog = open(logfilename, "a")
        print("Gold reference:\n", goldoutput, file=inerencelog)
        print("Output from target hardware:\n", infoutput, file=inerencelog)

    # Adjust absolute tolerance and relative tolerance as needed
    # numpy.allclose(a, b, rtol=1e-05, atol=1e-08, equal_nan=False)[source]
    # if absolute(a - b) <= (atol + rtol * absolute(b)) is elementwise true
    # then numpy.allclose returns True

    goldoutput = goldoutput.flatten()
    infoutput = infoutput.flatten()
    inferencematched = False
    # if shapes do not match, we have a problem as comparison routines may crash
    # so gauard it
    if infoutput.shape != goldoutput.shape:
        inferencematched = False
    else:
        if args.zerotolerance:
            # If each element matches exactly only then np.array_equal is true
            inferencematched = np.array_equal(infoutput, goldoutput, equal_nan=False)
        else:
            rtol = 1e-03
            atol = 1e-03
            inferencematched = np.allclose(
                infoutput, goldoutput, rtol=rtol, atol=atol, equal_nan=False
            )

    if not inferencematched:
        failedinflog = open("failedinference.log", "w")
        print("Gold reference:\n", goldoutput, file=failedinflog)
        print("Output from target hardware:\n", infoutput, file=failedinflog)
        print("Test", testName, "failed[output-mismatch]")
        return logAndReturn(commandslog, timelog, resultdict, 1)

    resultdict[curphase] = ["passed", end - start]


def runTest(aTuple):
    curdir = os.getcwd()
    # Do not construct absolute path here as this will run
    # in a new process and cur dir may change over time giving
    # unpredicatble results
    (frameworkname, testName, args, script_dir, run_dir) = aTuple
    testargs = " --dtype " + args.dtype
    testRunDir = run_dir + "/" + testName
    modelname = os.path.basename(testName)
    modelinputfilename = testRunDir + "/" + modelname + "." + args.dtype + ".input.npy"
    goldoutputfilename = testRunDir + "/" + modelname + "." + args.dtype + ".output.npy"
    phases = ["model-run", "onnx-import", "torch-mlir", "ireecompile", "inference"]
    resultdict = {}
    for phase in phases:
        # Put status and time taken for each phase
        resultdict[phase] = ["notrun", 0.0]

    testAbsPath = script_dir + "/" + testName

    toolsDirAbsPath = script_dir + "/tools"
    stubrunmodelpy = toolsDirAbsPath + "stubs/pytorchmodel.py"
    modelpy = testAbsPath + "/model.py"
    # This is the generated runmodel.py which will be run
    runmodelpy = "runmodel.py"
    # For args.framework == onnx, onnx is starting point, so mode is
    # forced to onnx if it is direct
    mode = args.mode

    if args.verbose:
        print("Running:", testName, "[ Proc:", os.getpid(), "]")
    if changeToTestDir(testRunDir):
        return 1

    # Open files to log commands run and time taken
    commandslog = open("commands.log", "w")
    timelog = open("time.log", "w")

    # start phases[0]
    curphase = phases[0]
    stubrunmodelpy = toolsDirAbsPath + "/stubs/pytorchmodel.py"
    onnxfilename = modelname + "." + args.dtype + ".onnx"
    # Concatenate the testName model.py and tools/runmodel.py as run.py to
    # form runnable script.
    if frameworkname == "onnx":
        # For onnx, dierct and onnx means same as direct generates/has onnx itself
        if mode == "direct":
            mode = "onnx"
        stubrunmodelpy = toolsDirAbsPath + "/stubs/onnxmodel.py"
        onnxfilename = "model.onnx"
        if getTestKind(testName) == "models":
            onnxfilename = testAbsPath + "/model.onnx"
            # Create soft link to the model.onnx
            unzipONNXFile(testName, testAbsPath, "model.onnx")
            if not os.path.exists("model.onnx"):
                os.symlink(onnxfilename, "model.onnx")

    concatenateFiles(modelpy, stubrunmodelpy, runmodelpy)
    testargs += " --mode " + mode + " --outfileprefix " + modelname
    logfilename = modelname + ".log"
    scriptcommand = (
        "python " + runmodelpy + " " + testargs + " 1> " + logfilename + " 2>&1"
    )
    start = time.time()
    if launchCommand(args, scriptcommand, commandslog):
        print("Test", testName, "failed[" + curphase + "]")
        return logAndReturn(commandslog, timelog, resultdict, 1)
    end = time.time()
    resultdict[curphase] = ["passed", end - start]

    torchmlirfilename = modelname + "." + args.dtype + ".pytorch.torch.mlir"

    if mode == "onnx" or mode == "ort":
        # start phases[1]
        curphase = phases[1]
        # Import ONNX into torch MLIR as torch.operator custom OP
        torchonnxfilename = modelname + "." + args.dtype + ".torch-onnx.mlir"
        logfilename = "torch-onnx.log"
        scriptcommand = (
            "python -m torch_mlir.tools.import_onnx "
            + onnxfilename
            + " -o "
            + torchonnxfilename
            + " 1> "
            + logfilename
            + " 2>&1"
        )
        start = time.time()

        if launchCommand(args, scriptcommand, commandslog):
            print("Test", testName, "failed[" + curphase + "]")
            return logAndReturn(commandslog, timelog, resultdict, 1)
        end = time.time()
        resultdict[curphase] = ["passed", end - start]

        # Lower torch ONNX to torch MLIR
        # start phases[2]
        curphase = phases[2]
        torchmlirfilename = modelname + "." + args.dtype + ".onnx.torch.mlir"
        logfilename = "onnxtotorch.log"
        # TORCH_MLIR_BUILD = path_config["TORCH_MLIR_BUILD"]
        print(f"In RunTest - torch mlir build - {SHARED_TORCH_MLIR_BUILD}")
        scriptcommand = (
            SHARED_TORCH_MLIR_BUILD
            + "/bin/torch-mlir-opt -convert-torch-onnx-to-torch "
            + torchonnxfilename
            + " > "
            + torchmlirfilename
            + " 2>"
            + logfilename
        )

        start = time.time()
        if launchCommand(args, scriptcommand, commandslog):
            print("Test", testName, "failed[" + curphase + "]")
            return logAndReturn(commandslog, timelog, resultdict, 1)
        end = time.time()
        resultdict[curphase] = ["passed", end - start]

    if args.upto == "torch-mlir":
        print("Test", testName, "passed")
        return logAndReturn(commandslog, timelog, resultdict, 0)

    # Compile torch MLIR using IREE to binary to target backend
    curphase = phases[3]
    vmfbfilename = modelname + "." + args.dtype + ".vfmb"
    logfilename = "ireecompile.log"
    print(f"In RunTest - iree build - {SHARED_IREE_BUILD}")
    scriptcommand = (
        SHARED_IREE_BUILD
        + "/tools/iree-compile --iree-hal-target-backends="
        + args.backend
        + " "
        + torchmlirfilename
        + " > "
        + vmfbfilename
        + " 2>"
        + logfilename
    )
    start = time.time()
    if launchCommand(args, scriptcommand, commandslog):
        print("Test", testName, "failed[" + curphase + "]")
        return logAndReturn(commandslog, timelog, resultdict, 1)
    end = time.time()
    resultdict[curphase] = ["passed", end - start]

    if args.upto == "ireecompile":
        print("Test", testName, "passed")
        return logAndReturn(commandslog, timelog, resultdict, 0)

    # run inference now
    curphase = phases[4]
    if runInference(
        curphase,
        testName,
        args,
        vmfbfilename,
        modelinputfilename,
        goldoutputfilename,
        scriptcommand,
        commandslog,
        timelog,
        resultdict,
    ):
        return 1

    os.chdir(curdir)
    print("Test", testName, "passed")
    return logAndReturn(commandslog, timelog, resultdict, 0)


def initializer(tm_path, iree_path):
    global SHARED_TORCH_MLIR_BUILD, SHARED_IREE_BUILD
    SHARED_TORCH_MLIR_BUILD = tm_path
    SHARED_IREE_BUILD = iree_path


def runFrameworkTests(frameworkname, testsList, args, script_dir, run_dir):
    print(f"In runFrameworkTests - torch mlir build - {TORCH_MLIR_BUILD}")
    poolSize = args.jobs
    print("Running tests for framework", frameworkname, ":", testsList)
    uniqueTestList = []
    [uniqueTestList.append(test) for test in testsList if test not in uniqueTestList]
    if not uniqueTestList:
        return
    tupleOfListArg = []
    # Create list of tuple(test, arg, run_dir) to allow launching tests in parallel
    [
        tupleOfListArg.append((frameworkname, test, args, script_dir, run_dir))
        for test in uniqueTestList
    ]
    if args.verbose:
        print("Following tests will be run:", uniqueTestList)

    with Pool(poolSize, initializer, (TORCH_MLIR_BUILD, IREE_BUILD)) as p:
        result = p.map_async(runTest, tupleOfListArg)
        result.wait()
        if args.verbose:
            print("All tasks submitted to process pool completed")


<<<<<<< HEAD
def main():
    global TORCH_MLIR_BUILD, IREE_BUILD
=======
def checkAndSetEnvironments(args):
    HF_HOME = os.environ.get("HF_HOME")

    if args.hfhome:
        HF_HOME = args.hfhome

    if HF_HOME:
        if not os.path.exists(HF_HOME):
            print(
                "Hugging Face HF_HOME environment variable or --hfhome argument value",
                HF_HOME,
                "does not exist. Set your HF_HOME to a valid dir.",
            )
            return 1
        os.environ["HF_HOME"] = HF_HOME
    else:
        print("Your Hugging Face Home is not set. Use --hfhome or set HF_HOME env.")
        return 1
    print("HF_HOME:", HF_HOME)
    return 0


if __name__ == "__main__":
>>>>>>> 27de084b
    msg = "The run.py script to run e2e shark tests"
    parser = argparse.ArgumentParser(prog="run.py", description=msg, epilog="")
    parser.add_argument(
        "-b",
        "--backend",
        choices=["llvm-cpu", "amd-aie", "rocm"],
        default="llvm-cpu",
        help="Target backend hardware",
    )
    parser.add_argument(
        "-c",
        "--torchmlirbuild",
        required=True,
        help="Path to the torch-mlir build",
    )
    parser.add_argument(
        "-d",
        "--dtype",
        choices=["fp32", "bf16"],
        default="fp32",
        help="Tensor datatype to use",
    )
    parser.add_argument(
        "-f",
        "--frameworks",
        nargs="*",
        default=["onnx"],
        choices=["pytorch", "onnx", "tensorflow"],
        help="Run tests for given framework(s)",
    )
    parser.add_argument(
        "-g",
        "--groups",
        nargs="*",
        default=["operators", "combinations"],
        choices=["operators", "combinations", "models"],
        help="Run given group of tests",
    )
    parser.add_argument(
        "-i",
        "--ireebuild",
        help="Path to the IREE build",
    )
    parser.add_argument(
        "--hfhome",
        help="Hugging Face Home (HF_HOME) directory, a dir with large free space ",
    )
    parser.add_argument(
        "-j",
        "--jobs",
        type=int,
        default=1,
        help="Number of parallel processes to use for running tests",
    )
    parser.add_argument(
        "-m",
        "--mode",
        choices=["direct", "onnx", "ort"],
        default="onnx",
        help="Use framework to torch MLIR, PyTorch to ONNX or ONNX plus ONNX RT stub flow",
    )
    parser.add_argument(
        "-r",
        "--rundirectory",
        default="test-run",
        help="Path to the torch-mlir build",
    )
    parser.add_argument(
        "-t",
        "--tests",
        nargs="*",
        help="Run given specific test(s) only. Other test run options will be ignored.",
    )
    parser.add_argument(
        "-u",
        "--upto",
        choices=["torch-mlir", "ireecompile", "inference"],
        default="torch-mlir",
        help="Stop after genearting torch MLIR, or after IREE compilation, or go all the way to running inference.",
    )
    parser.add_argument(
        "-v",
        "--verbose",
        action="store_true",
        default=False,
        help="Print aditional messsages to show progress",
    )
    parser.add_argument(
        "-z",
        "--zerotolerance",
        action="store_true",
        default=False,
        help="Do not allow any tolerance in comparing results",
    )

    args = parser.parse_args()
    frameworks = args.frameworks

    if args.torchmlirbuild:
        TORCH_MLIR_BUILD = args.torchmlirbuild
    TORCH_MLIR_BUILD = os.path.abspath(TORCH_MLIR_BUILD)
    if not os.path.exists(TORCH_MLIR_BUILD):
        print(
            "Torch MLIR build directory",
            TORCH_MLIR_BUILD,
            "does not exist.",
        )
        sys.exit(1)

    if args.ireebuild:
        IREE_BUILD = args.ireebuild
    if args.upto == "ireecompile" or args.upto == "inference":
        if not IREE_BUILD:
            print(
                "If --upto is 'ireecompile' or 'inference' then a valid IREE build is needed. Specify a valid IREE build directory using --ireebuild or set IREE_BUILD in run.py"
            )
            sys.exit(1)
        IREE_BUILD = os.path.abspath(IREE_BUILD)
        if not os.path.exists(IREE_BUILD):
            print("IREE build directory", IREE_BUILD, "does not exist.")
            sys.exit(1)

    run_dir = os.path.abspath(args.rundirectory)
    # Root dir where run.py is
    script_dir = os.path.dirname(os.path.realpath(__file__))

    if not os.path.exists(run_dir):
        try:
            os.mkdir(run_dir)
        except OSError as errormsg:
            print("Could not make run directory", run_dir, " Error message: ", errormsg)
            sys.exit(1)
    print("Starting e2eshark tests. Using", args.jobs, "processes")
    if args.verbose:
        print("Test run with arguments: ", vars(args))
    print("Torch MLIR build:", TORCH_MLIR_BUILD)
    if IREE_BUILD:
        print("IREE build:", IREE_BUILD)
    print("Test run directory:", run_dir)

    if checkAndSetEnvironments(args):
        sys.exit(1)

    # if args.tests used, that means run given specific tests, the --frameworks options will be
    # ignored in that case
    if args.tests:
        print("Since --tests was specified, --groups tests will not be run")
        testsList = args.tests
        # Strip leading/trailing slashes
        # Construct a dictionary of framework name and list of tests in them
        frameworktotests_dict = {"pytorch": [], "onnx": [], "tensorflow": []}
        for item in testsList:
            testName = item.strip(os.sep)
            frameworkname = testName.split("/")[0]
            if frameworkname not in frameworktotests_dict:
                print(
                    "Test name must start with a valid framework name: pytorch, onnx, tensorflow. Invalid name:",
                    frameworkname,
                )
            frameworktotests_dict[frameworkname] += [testName]
        for framework in frameworktotests_dict:
            testsList = frameworktotests_dict[framework]
            runFrameworkTests(framework, testsList, args, script_dir, run_dir)
    else:
        for framework in frameworks:
            testsList = getTestsList(framework, args.groups)
            runFrameworkTests(framework, testsList, args, script_dir, run_dir)

    # When all processes are done, print
    print("Completed run of e2e shark tests")


if __name__ == "__main__":
    main()<|MERGE_RESOLUTION|>--- conflicted
+++ resolved
@@ -395,10 +395,6 @@
             print("All tasks submitted to process pool completed")
 
 
-<<<<<<< HEAD
-def main():
-    global TORCH_MLIR_BUILD, IREE_BUILD
-=======
 def checkAndSetEnvironments(args):
     HF_HOME = os.environ.get("HF_HOME")
 
@@ -421,8 +417,8 @@
     return 0
 
 
-if __name__ == "__main__":
->>>>>>> 27de084b
+def main():
+    global TORCH_MLIR_BUILD, IREE_BUILD
     msg = "The run.py script to run e2e shark tests"
     parser = argparse.ArgumentParser(prog="run.py", description=msg, epilog="")
     parser.add_argument(
